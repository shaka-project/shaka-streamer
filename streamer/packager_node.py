--- conflicted
+++ resolved
@@ -27,33 +27,9 @@
 from typing import List, Optional, Union
 
 # Alias a few classes to avoid repeating namespaces later.
-MediaType = input_configuration.MediaType
-
 ManifestFormat = pipeline_configuration.ManifestFormat
 StreamingMode = pipeline_configuration.StreamingMode
 
-<<<<<<< HEAD
-
-INIT_SEGMENT = {
-  MediaType.AUDIO: 'audio_{language}_{channels}c_{bitrate}_{codec}_init.{format}',
-  MediaType.VIDEO: 'video_{resolution_name}_{bitrate}_{codec}_init.{format}',
-  MediaType.TEXT: 'text_{language}_init.{format}',
-}
-
-MEDIA_SEGMENT = {
-  MediaType.AUDIO: 'audio_{language}_{channels}c_{bitrate}_{codec}_$Number$.{format}',
-  MediaType.VIDEO: 'video_{resolution_name}_{bitrate}_{codec}_$Number$.{format}',
-  MediaType.TEXT: 'text_{language}_$Number$.{format}',
-}
-
-SINGLE_SEGMENT = {
-  MediaType.AUDIO: 'audio_{language}_{channels}c_{bitrate}_{codec}.{format}',
-  MediaType.VIDEO: 'video_{resolution_name}_{bitrate}_{codec}.{format}',
-  MediaType.TEXT: 'text_{language}.{format}',
-}
-
-=======
->>>>>>> 97085184
 class SegmentError(Exception):
   """Raise when segment is incompatible with format."""
   pass
@@ -163,23 +139,16 @@
       dict['language'] = stream.input.language
 
     if self._pipeline_config.segment_per_file:
-<<<<<<< HEAD
       dict['init_segment'] = build_path(
-          self._segment_dir, stream.fill_template(INIT_SEGMENT[stream.type]))
+        self._segment_dir,
+        stream.get_init_seg_file().write_end())
       dict['segment_template'] = build_path(
-          self._segment_dir, stream.fill_template(MEDIA_SEGMENT[stream.type]))
+        self._segment_dir,
+        stream.get_media_seg_file().write_end())
     else:
       dict['output'] = build_path(
-          self._segment_dir, stream.fill_template(SINGLE_SEGMENT[stream.type]))
-=======
-      dict['init_segment'] = stream.get_init_seg_file(
-        dir=self._segment_dir).write_end()
-      dict['segment_template'] = stream.get_media_seg_file(
-        dir=self._segment_dir).write_end()
-    else:
-      dict['output'] = stream.get_single_seg_file(
-        dir=self._segment_dir).write_end()
->>>>>>> 97085184
+        self._segment_dir,
+        stream.get_single_seg_file().write_end())
 
     if stream.is_dash_only():
       dict['dash_only'] = '1'
