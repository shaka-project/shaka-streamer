# Copyright 2019 Google LLC
#
# Licensed under the Apache License, Version 2.0 (the "License");
# you may not use this file except in compliance with the License.
# You may obtain a copy of the License at
#
#     https://www.apache.org/licenses/LICENSE-2.0
#
# Unless required by applicable law or agreed to in writing, software
# distributed under the License is distributed on an "AS IS" BASIS,
# WITHOUT WARRANTIES OR CONDITIONS OF ANY KIND, either express or implied.
# See the License for the specific language governing permissions and
# limitations under the License.

"""A module that feeds information from two named pipes into shaka-packager."""

import os
import subprocess

from . import input_configuration
from . import node_base
from . import pipeline_configuration

from streamer.output_stream import OutputStream
from streamer.pipeline_configuration import EncryptionMode, PipelineConfig
from streamer.util import is_url
from typing import List, Optional, Union

# Alias a few classes to avoid repeating namespaces later.
ManifestFormat = pipeline_configuration.ManifestFormat
StreamingMode = pipeline_configuration.StreamingMode

class SegmentError(Exception):
  """Raise when segment is incompatible with format."""
  pass

def build_path(output_location, sub_path):
  """Handle annoying edge cases with paths for cloud upload.
  If a path has two slashes, GCS will create an intermediate directory named "".
  So we have to be careful in how we construct paths to avoid this.
  """
  # ControllerNode should have already stripped trailing slashes from the output
  # location.

  # Sometimes the segment dir is empty.  This handles that special case.
  if not sub_path:
    return output_location

  if is_url(output_location):
    # Don't use os.path.join, since URLs must use forward slashes and Streamer
    # could be used on Windows.
    return output_location + '/' + sub_path

  return os.path.join(output_location, sub_path)


class PackagerNode(node_base.PolitelyWaitOnFinish):

  def __init__(self,
               pipeline_config: PipelineConfig,
               output_location: str,
               output_streams: List[OutputStream],
<<<<<<< HEAD
               hermetic_packager: Optional[str]) -> None:
=======
               index: int) -> None:
>>>>>>> 6c863da0
    super().__init__()
    self._pipeline_config: PipelineConfig = pipeline_config
    self.output_location: str = output_location
    self._segment_dir: str = build_path(
        output_location, pipeline_config.segment_folder)
<<<<<<< HEAD
    self._output_streams: List[OutputStream] = output_streams
    # If a hermetic packager is passed, use it.
    self._packager = hermetic_packager or 'packager'
=======
    self.output_streams: List[OutputStream] = output_streams
    self._index = index
>>>>>>> 6c863da0

  def start(self) -> None:
    args = [
        self._packager,
    ]

    args += [self._setup_stream(stream) for stream in self.output_streams]

    if self._pipeline_config.quiet:
      args += [
          '--quiet',  # Only output error logs
      ]

    args += [
        # Segment duration given in seconds.
        '--segment_duration', str(self._pipeline_config.segment_size),
    ]

    if self._pipeline_config.streaming_mode == StreamingMode.LIVE:
      args += [
          # Number of seconds the user can rewind through backwards.
          '--time_shift_buffer_depth',
          str(self._pipeline_config.availability_window),
          # Number of segments preserved outside the current live window.
          # NOTE: This must not be set below 3, or the first segment in an HLS
          # playlist may become unavailable before the playlist is updated.
          '--preserved_segments_outside_live_window', '3',
          # Number of seconds of content encoded/packaged that is ahead of the
          # live edge.
          '--suggested_presentation_delay',
          str(self._pipeline_config.presentation_delay),
          # Number of seconds between manifest updates.
          '--minimum_update_period',
          str(self._pipeline_config.update_period),
      ]

    args += self._setup_manifest_format()

    if self._pipeline_config.encryption.enable:
      args += self._setup_encryption()

    stdout = None
    if self._pipeline_config.debug_logs:
      # Log by writing all Packager output to a file.  Unlike the logging
      # system in ffmpeg, this will stop any Packager output from getting to
      # the screen.
      packager_log_file = 'PackagerNode-' + str(self._index) + '.log'
      stdout = open(packager_log_file, 'w')

    self._process: subprocess.Popen = self._create_process(
        args,
        stderr=subprocess.STDOUT,
        stdout=stdout)

  def _setup_stream(self, stream: OutputStream) -> str:

    dict = {
        'in': stream.ipc_pipe.read_end(),
        'stream': stream.type.value,
    }

    if stream.input.skip_encryption:
      dict['skip_encryption'] = str(stream.input.skip_encryption)

    if stream.input.drm_label:
      dict['drm_label'] = stream.input.drm_label

    # Note: Shaka Packager will not accept 'und' as a language, but Shaka
    # Player will fill that in if the language metadata is missing from the
    # manifest/playlist.
    if stream.input.language and stream.input.language != 'und':
      dict['language'] = stream.input.language

    if self._pipeline_config.segment_per_file:
      dict['init_segment'] = build_path(
        self._segment_dir,
        stream.get_init_seg_file().write_end())
      dict['segment_template'] = build_path(
        self._segment_dir,
        stream.get_media_seg_file().write_end())
    else:
      dict['output'] = build_path(
        self._segment_dir,
        stream.get_single_seg_file().write_end())

    if stream.is_dash_only():
      dict['dash_only'] = '1'

    # The format of this argument to Shaka Packager is a single string of
    # key=value pairs separated by commas.
    return ','.join(key + '=' + value for key, value in dict.items())

  def _setup_manifest_format(self) -> List[str]:
    args: List[str] = []
    if ManifestFormat.DASH in self._pipeline_config.manifest_format:
      if self._pipeline_config.utc_timings:
        args += [
            '--utc_timings',
            ','.join(timing.scheme_id_uri + '=' +
                     timing.value for timing in self._pipeline_config.utc_timings)
        ]
      if self._pipeline_config.low_latency_dash_mode:
        args += [
            '--low_latency_dash_mode=true',
        ]
      if self._pipeline_config.streaming_mode == StreamingMode.VOD:
        args += [
            '--generate_static_live_mpd',
        ]
      args += [
          # Generate DASH manifest file.
          '--mpd_output',
          os.path.join(self.output_location, self._pipeline_config.dash_output),
      ]
    if ManifestFormat.HLS in self._pipeline_config.manifest_format:
      if self._pipeline_config.streaming_mode == StreamingMode.LIVE:
        args += [
            '--hls_playlist_type', 'LIVE',
        ]
      else:
        args += [
            '--hls_playlist_type', 'VOD',
        ]
      args += [
          # Generate HLS playlist file(s).
          '--hls_master_playlist_output',
          os.path.join(self.output_location, self._pipeline_config.hls_output),
      ]
    return args

  def _setup_encryption_keys(self) -> List[str]:
    # Sets up encryption keys for raw encryption mode
    keys = []
    for key in self._pipeline_config.encryption.keys:
      key_str = ''
      if key.label:
        key_str = 'label=' + key.label + ':'
      key_str += 'key_id=' + key.key_id + ':key=' + key.key
      keys.append(key_str)
    return keys

  def _setup_encryption(self) -> List[str]:
    # Sets up encryption of content.

    encryption = self._pipeline_config.encryption

    args = []

    if encryption.encryption_mode == EncryptionMode.WIDEVINE:
      args = [
        '--enable_widevine_encryption',
        '--key_server_url', encryption.key_server_url,
        '--content_id', encryption.content_id,
        '--signer', encryption.signer,
        '--aes_signing_key', encryption.signing_key,
        '--aes_signing_iv', encryption.signing_iv,
      ]
    elif encryption.encryption_mode == EncryptionMode.RAW:
      # raw key encryption mode
      args = [
        '--enable_raw_key_encryption',
        '--keys',
        ','.join(self._setup_encryption_keys()),
      ]
      if encryption.iv:
        args.extend(['--iv', encryption.iv])
      if encryption.pssh:
        args.extend(['--pssh', encryption.pssh])

    # Common arguments
    args.extend([
      '--protection_scheme',
      encryption.protection_scheme.value,
      '--clear_lead', str(encryption.clear_lead),
    ])

    if encryption.protection_systems:
      args.extend([
        '--protection_systems', ','.join(
          [p.value for p in encryption.protection_systems]
        )
      ])

    return args<|MERGE_RESOLUTION|>--- conflicted
+++ resolved
@@ -60,24 +60,17 @@
                pipeline_config: PipelineConfig,
                output_location: str,
                output_streams: List[OutputStream],
-<<<<<<< HEAD
+               index: int,
                hermetic_packager: Optional[str]) -> None:
-=======
-               index: int) -> None:
->>>>>>> 6c863da0
     super().__init__()
     self._pipeline_config: PipelineConfig = pipeline_config
     self.output_location: str = output_location
     self._segment_dir: str = build_path(
         output_location, pipeline_config.segment_folder)
-<<<<<<< HEAD
-    self._output_streams: List[OutputStream] = output_streams
+    self.output_streams: List[OutputStream] = output_streams
+    self._index = index
     # If a hermetic packager is passed, use it.
     self._packager = hermetic_packager or 'packager'
-=======
-    self.output_streams: List[OutputStream] = output_streams
-    self._index = index
->>>>>>> 6c863da0
 
   def start(self) -> None:
     args = [
