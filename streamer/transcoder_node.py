# Copyright 2019 Google LLC
#
# Licensed under the Apache License, Version 2.0 (the "License");
# you may not use this file except in compliance with the License.
# You may obtain a copy of the License at
#
#     https://www.apache.org/licenses/LICENSE-2.0
#
# Unless required by applicable law or agreed to in writing, software
# distributed under the License is distributed on an "AS IS" BASIS,
# WITHOUT WARRANTIES OR CONDITIONS OF ANY KIND, either express or implied.
# See the License for the specific language governing permissions and
# limitations under the License.

"""A module that pushes input to ffmpeg to transcode into various formats."""

import shlex

from streamer.bitrate_configuration import AudioCodec, VideoCodec
from streamer.input_configuration import Input, InputType, MediaType
from streamer.node_base import PolitelyWaitOnFinish
from streamer.output_stream import AudioOutputStream, OutputStream, TextOutputStream, VideoOutputStream
from streamer.pipeline_configuration import PipelineConfig, StreamingMode
from typing import List, Union, Optional

class TranscoderNode(PolitelyWaitOnFinish):

  def __init__(self,
               inputs: List[Input],
               pipeline_config: PipelineConfig,
               outputs: List[OutputStream],
<<<<<<< HEAD
               hermetic_ffmpeg: Optional[str]) -> None:
=======
               index: int) -> None:
>>>>>>> 6c863da0
    super().__init__()
    self._inputs = inputs
    self._pipeline_config = pipeline_config
    self._outputs = outputs
<<<<<<< HEAD
    # If a hermetic ffmpeg is passed, use it.
    self._ffmpeg = hermetic_ffmpeg or 'ffmpeg'
=======
    self._index = index
>>>>>>> 6c863da0

  def start(self) -> None:
    args = [
        self._ffmpeg,
        # Do not prompt for output files that already exist. Since we created
        # the named pipe in advance, it definitely already exists. A prompt
        # would block ffmpeg to wait for user input.
        '-y',
    ]

    if self._pipeline_config.quiet:
      args += [
          # Suppresses all messages except errors.
          # Without this, a status line will be printed by default showing
          # progress and transcoding speed.
          '-loglevel', 'error',
      ]

    if any([output.is_hardware_accelerated() for output in self._outputs]):
      if self._pipeline_config.hwaccel_api == 'vaapi':
        args += [
            # Hardware acceleration args.
            # TODO(#17): Support multiple VAAPI devices.
            '-vaapi_device', '/dev/dri/renderD128',
        ]

    for input in self._inputs:
      # Get any required input arguments for this input.
      # These are like hard-coded extra_input_args for certain input types.
      # This means users don't have to know much about FFmpeg options to handle
      # these common cases.
      args += input.get_input_args()

      # The config file may specify additional args needed for this input.
      # This allows, for example, an external-command-type input to generate
      # almost anything ffmpeg could ingest.  The extra args need to be parsed
      # from a string into an argument array.  Note that shlex.split on an empty
      # string will produce an empty array.
      args += shlex.split(input.extra_input_args)

      if input.input_type == InputType.LOOPED_FILE:
        # These are handled here instead of in get_input_args() because these
        # arguments are specific to ffmpeg and are not understood by ffprobe.
        args += [
            # Loop the input forever.
            '-stream_loop', '-1',
            # Read input in real time; don't go above 1x processing speed.
            '-re',
        ]

      if self._pipeline_config.streaming_mode == StreamingMode.LIVE:
        args += [
            # A larger queue to buffer input from the pipeline (default is 8).
            # This is in packets, but for raw images, that means frames.  A
            # 720p PPM frame is 2.7MB, and a 1080p PPM is 6.2MB.  The entire
            # queue, when full, must fit into memory.
            '-thread_queue_size', '200',
        ]

      if input.start_time:
        args += [
            # Encode from intended starting time of the input.
            '-ss', input.start_time,
        ]
      if input.end_time:
        args += [
            # Encode until intended ending time of the input.
            '-to', input.end_time,
        ]

      # The input name always comes after the applicable input arguments.
      args += [
          # The input itself.
          '-i', input.name,
      ]

    for i, input in enumerate(self._inputs):
      map_args = [
          # Map corresponding input stream to output file.
          # The format is "<INPUT FILE NUMBER>:<STREAM SPECIFIER>", so "i" here
          # is the input file number, and "input.get_stream_specifier()" builds
          # the stream specifier for this input.  The output stream for this
          # input is implied by where we are in the ffmpeg argument list.
          '-map', '{0}:{1}'.format(i, input.get_stream_specifier()),
      ]

      for output_stream in self._outputs:
        if output_stream.input != input:
          # Skip outputs that don't match this exact input object.
          continue
        if output_stream.skip_transcoding:
          # This input won't be transcoded.  This is common for VTT text input.
          continue

        # Map arguments must be repeated for each output file.
        args += map_args

        if input.media_type == MediaType.AUDIO:
          assert(isinstance(output_stream, AudioOutputStream))
          args += self._encode_audio(output_stream, input)
        elif input.media_type == MediaType.VIDEO:
          assert(isinstance(output_stream, VideoOutputStream))
          args += self._encode_video(output_stream, input)
        else:
          assert(isinstance(output_stream, TextOutputStream))
          args += self._encode_text(output_stream, input)

        args += [output_stream.ipc_pipe.write_end()]

    env = {}
    if self._pipeline_config.debug_logs:
      # Use this environment variable to turn on ffmpeg's logging.  This is
      # independent of the -loglevel switch above.
      ffmpeg_log_file = 'TranscoderNode-' + str(self._index) + '.log'
      env['FFREPORT'] = 'file={}:level=32'.format(ffmpeg_log_file)

    self._process = self._create_process(args, env)

  def _encode_audio(self, stream: AudioOutputStream, input: Input) -> List[str]:
    filters: List[str] = []
    args: List[str] = [
        # No video encoding for audio.
        '-vn',
        # TODO: This implied downmixing is not ideal.
        # Set the number of channels to the one specified in the config.
        '-ac', str(stream.layout.max_channels),
    ]

    if stream.layout.max_channels == 6:
      filters += [
        # Work around for https://github.com/google/shaka-packager/issues/598,
        # as seen on https://trac.ffmpeg.org/ticket/6974
        'channelmap=channel_layout=5.1',
      ]

    filters.extend(input.filters)

    hwaccel_api = self._pipeline_config.hwaccel_api
    args += [
        # Set codec and bitrate.
        '-c:a', stream.get_ffmpeg_codec_string(hwaccel_api),
        '-b:a', stream.get_bitrate(),
        # Output MP4 in the pipe, for all codecs.
        '-f', 'mp4',
        # This explicit fragment duration affects both audio and video, and
        # ensures that there are no single large MP4 boxes that Shaka Packager
        # can't consume from a pipe.
        # FFmpeg fragment duration is in microseconds.
        '-frag_duration', str(self._pipeline_config.segment_size * 1e6),
        # Opus in MP4 is considered "experimental".
        '-strict', 'experimental',
      ]

    if len(filters):
      args += [
          # Set audio filters.
          '-af', ','.join(filters),
      ]

    return args

  def _encode_video(self, stream: VideoOutputStream, input: Input) -> List[str]:
    filters: List[str] = []
    args: List[str] = []

    if input.is_interlaced:
      filters.append('pp=fd')
      args.extend(['-r', str(input.frame_rate)])
    
    if stream.resolution.max_frame_rate < input.frame_rate:
       args.extend(['-r', str(stream.resolution.max_frame_rate)])

    filters.extend(input.filters)

    hwaccel_api = self._pipeline_config.hwaccel_api

    # -2 in the scale filters means to choose a value to keep the original
    # aspect ratio.
    if stream.is_hardware_accelerated() and hwaccel_api == 'vaapi':
      # These filters are specific to Linux's vaapi.
      filters.append('format=nv12')
      filters.append('hwupload')
      filters.append('scale_vaapi=-2:{0}'.format(stream.resolution.max_height))
    else:
      filters.append('scale=-2:{0}'.format(stream.resolution.max_height))

    # To avoid weird rounding errors in Sample Aspect Ratio, set it explicitly
    # to 1:1.  Without this, you wind up with SAR set to weird values in DASH
    # that are very close to 1, such as 5120:5123.  In HLS, the behavior is
    # worse.  Some of the width values in the playlist wind up off by one,
    # which causes playback failures in ExoPlayer.
    # https://github.com/google/shaka-streamer/issues/36
    filters.append('setsar=1:1')

    if (stream.codec in {VideoCodec.H264, VideoCodec.HEVC} 
        and not stream.is_hardware_accelerated()):
      # These presets are specifically recognized by the software encoder.
      if self._pipeline_config.streaming_mode == StreamingMode.LIVE:
        args += [
            # Encodes with highest-speed presets for real-time live streaming.
            '-preset', 'ultrafast',
        ]
      else:
        args += [
            # Take your time for VOD streams.
            '-preset', 'slow',
            # Apply the loop filter for higher quality output.
            '-flags', '+loop',
        ]

    if stream.codec == VideoCodec.H264:  # Software or hardware
      # Use the "high" profile for HD and up, and "main" for everything else.
      # https://en.wikipedia.org/wiki/Advanced_Video_Coding#Profiles
      if stream.resolution.max_height >= 720:
        profile = 'high'
      else:
        profile = 'main'

      args += [
          # Set the H264 profile.  Without this, the default would be "main".
          # Note that this gets overridden to "baseline" in live streams by the
          # "-preset ultrafast" option, presumably because the baseline encoder
          # is faster.
          '-profile:v', profile,
      ]
      
    if stream.codec in {VideoCodec.H264, VideoCodec.HEVC}:
      args += [
          # The only format supported by QT/Apple.
          '-pix_fmt', 'yuv420p',
          # Require a closed GOP.  Some decoders don't support open GOPs.
          '-flags', '+cgop',
         
      ]

    elif stream.codec == VideoCodec.VP9:
      # TODO: Does -preset apply here?
      args += [
          # According to the wiki (https://trac.ffmpeg.org/wiki/Encode/VP9),
          # this allows threaded encoding in VP9, which makes better use of CPU
          # resources and speeds up encoding.  This is still not the default
          # setting as of libvpx v1.7.
          '-row-mt', '1',
          # speeds up encoding, balancing against quality
          '-speed', '2',
      ]
    elif stream.codec == VideoCodec.AV1:
      args += [
          # According to graphs at https://bit.ly/2BmIVt6, this AV1 setting
          # results in almost no reduction in quality (0.8%), but a significant
          # boost in speed (20x).
          '-cpu-used', '8',
          # According to the wiki (https://trac.ffmpeg.org/wiki/Encode/AV1),
          # this allows threaded encoding in AV1, which makes better use of CPU
          # resources and speeds up encoding.  This will be ignored by libaom
          # before version 1.0.0-759-g90a15f4f2, and so there may be no benefit
          # unless libaom and ffmpeg are built from source (as of Oct 2019).
          '-row-mt', '1',
          # According to the wiki (https://trac.ffmpeg.org/wiki/Encode/AV1),
          # this allows for threaded _decoding_ in AV1, which will provide a
          # smoother playback experience for the end user.
          '-tiles', '2x2',
          # AV1 is considered "experimental".
          '-strict', 'experimental',
      ]

    keyframe_interval = int(self._pipeline_config.segment_size *
                            input.frame_rate)

    args += [
        # No audio encoding for video.
        '-an',
        # Set codec and bitrate.
        '-c:v', stream.get_ffmpeg_codec_string(hwaccel_api),
        '-b:v', stream.get_bitrate(),
        # Output MP4 in the pipe, for all codecs.
        '-f', 'mp4',
        # This flag forces a video fragment at each keyframe.
        '-movflags', '+frag_keyframe',
        # This explicit fragment duration affects both audio and video, and
        # ensures that there are no single large MP4 boxes that Shaka Packager
        # can't consume from a pipe.
        # FFmpeg fragment duration is in microseconds.
        '-frag_duration', str(self._pipeline_config.segment_size * 1e6),
        # Set minimum and maximum GOP length.
        '-keyint_min', str(keyframe_interval), '-g', str(keyframe_interval),
        # Set video filters.
        '-vf', ','.join(filters),
    ]
    return args

  def _encode_text(self, stream: TextOutputStream, input: Input) -> List[str]:
    return [
        # Output WebVTT.
        '-f', 'webvtt',
    ]<|MERGE_RESOLUTION|>--- conflicted
+++ resolved
@@ -29,21 +29,15 @@
                inputs: List[Input],
                pipeline_config: PipelineConfig,
                outputs: List[OutputStream],
-<<<<<<< HEAD
+               index: int,
                hermetic_ffmpeg: Optional[str]) -> None:
-=======
-               index: int) -> None:
->>>>>>> 6c863da0
     super().__init__()
     self._inputs = inputs
     self._pipeline_config = pipeline_config
     self._outputs = outputs
-<<<<<<< HEAD
+    self._index = index
     # If a hermetic ffmpeg is passed, use it.
     self._ffmpeg = hermetic_ffmpeg or 'ffmpeg'
-=======
-    self._index = index
->>>>>>> 6c863da0
 
   def start(self) -> None:
     args = [
