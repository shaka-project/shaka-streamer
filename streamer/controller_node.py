# Copyright 2019 Google LLC
#
# Licensed under the Apache License, Version 2.0 (the "License");
# you may not use this file except in compliance with the License.
# You may obtain a copy of the License at
#
#     https://www.apache.org/licenses/LICENSE-2.0
#
# Unless required by applicable law or agreed to in writing, software
# distributed under the License is distributed on an "AS IS" BASIS,
# WITHOUT WARRANTIES OR CONDITIONS OF ANY KIND, either express or implied.
# See the License for the specific language governing permissions and
# limitations under the License.

"""Top-level module API.

If you'd like to import Shaka Streamer as a Python module and build it into
your own application, this is the top-level API you can use for that.  You may
also want to look at the source code to the command-line front end script
`shaka-streamer`.
"""


import os
import re
import shutil
import subprocess
import sys
import tempfile

from typing import Any, Dict, List, Optional, Tuple, Union
from streamer.cloud_node import CloudNode
from streamer.bitrate_configuration import BitrateConfig, AudioChannelLayout, VideoResolution
from streamer.external_command_node import ExternalCommandNode
from streamer.input_configuration import InputConfig, InputType, MediaType, Input
from streamer.node_base import NodeBase, ProcessStatus
from streamer.output_stream import AudioOutputStream, OutputStream, TextOutputStream, VideoOutputStream
from streamer.packager_node import PackagerNode
from streamer.pipeline_configuration import ManifestFormat, PipelineConfig, StreamingMode
from streamer.transcoder_node import TranscoderNode
from streamer.periodconcat_node import PeriodConcatNode
import streamer.subprocessWindowsPatch  # side-effects only
from streamer.util import is_url
from streamer.pipe import Pipe


class ControllerNode(object):
  """Controls all other nodes and manages shared resources."""

  def __init__(self) -> None:
    global_temp_dir = tempfile.gettempdir()

    # The docs state that if any of prefix, suffix, or dir are specified, all
    # must be specified (and not None).  Create a temp dir of our own, inside
    # the global temp dir, and with a name that indicates who made it.
    self._temp_dir: str = tempfile.mkdtemp(
        dir=global_temp_dir, prefix='shaka-live-', suffix='')

    self._nodes: List[NodeBase] = []

  def __del__(self) -> None:
    # Clean up named pipes by removing the temp directory we placed them in.
    shutil.rmtree(self._temp_dir)

  def __enter__(self) -> 'ControllerNode':
    return self

  def __exit__(self, *unused_args) -> None:
    self.stop()

  def start(self, output_location: str,
            input_config_dict: Dict[str, Any],
            pipeline_config_dict: Dict[str, Any],
            bitrate_config_dict: Dict[Any, Any] = {},
            bucket_url: Union[str, None] = None,
            check_deps: bool = True) -> 'ControllerNode':
    """Create and start all other nodes.

    :raises: `RuntimeError` if the controller has already started.
    :raises: :class:`streamer.configuration.ConfigError` if the configuration is
             invalid.
    """

    if self._nodes:
      raise RuntimeError('Controller already started!')

    if check_deps:
      # Check that ffmpeg version is 4.1 or above.
      _check_version('FFmpeg', ['ffmpeg', '-version'], (4, 1))

      # Check that ffprobe version (used for autodetect features) is 4.1 or
      # above.
      _check_version('ffprobe', ['ffprobe', '-version'], (4, 1))

      # Check that Shaka Packager version is 2.4.2 or above.
      _check_version('Shaka Packager', ['packager', '-version'], (2, 5, 1))

      if bucket_url:
        # Check that the Google Cloud SDK is at least v212, which introduced
        # gsutil 4.33 with an important rsync bug fix.
        # https://cloud.google.com/sdk/docs/release-notes
        # https://github.com/GoogleCloudPlatform/gsutil/blob/master/CHANGES.md
        # This is only required if the user asked for upload to cloud storage.
        _check_version('Google Cloud SDK', ['gcloud', '--version'], (212, 0, 0))


    if bucket_url:
      # If using cloud storage, make sure the user is logged in and can access
      # the destination, independent of the version check above.
      CloudNode.check_access(bucket_url)

    # Define resolutions and bitrates before parsing other configs.
    bitrate_config = BitrateConfig(bitrate_config_dict)

    # Now that the definitions have been parsed, register the maps of valid
    # resolutions and channel layouts so that InputConfig and PipelineConfig
    # can be validated accordingly.
    VideoResolution.set_map(bitrate_config.video_resolutions)
    AudioChannelLayout.set_map(bitrate_config.audio_channel_layouts)

    self._input_config = InputConfig(input_config_dict)
    self._pipeline_config = PipelineConfig(pipeline_config_dict)

    if not is_url(output_location):
      # Check if the directory for outputted Packager files exists, and if it
      # does, delete it and remake a new one.
      if os.path.exists(output_location):
        shutil.rmtree(output_location)
      os.mkdir(output_location)
    else:
      # Check some restrictions and other details on HTTP output.
      if not self._pipeline_config.segment_per_file:
        raise RuntimeError(
            'For HTTP PUT uploads, the pipeline segment_per_file setting ' +
            'must be set to True!')

      if bucket_url:
        raise RuntimeError(
            'Cloud bucket upload is incompatible with HTTP PUT support.')

      if self._input_config.multiperiod_inputs_list:
        # TODO: Edit Multiperiod input list implementation to support HTTP outputs
        raise RuntimeError(
            'Multiperiod input list support is incompatible with HTTP outputs.')

    if self._pipeline_config.low_latency_dash_mode:
      # Check some restrictions on LL-DASH packaging.
      if ManifestFormat.DASH not in self._pipeline_config.manifest_format:
        raise RuntimeError(
            'low_latency_dash_mode is only compatible with DASH ouputs. ' +
            'manifest_format must include DASH')

      if not self._pipeline_config.utc_timings:
        raise RuntimeError(
            'For low_latency_dash_mode, the utc_timings must be set.')

    # Note that we remove the trailing slash from the output location, because
    # otherwise GCS would create a subdirectory whose name is "".
    output_location = output_location.rstrip('/')

    if self._input_config.inputs:
      # InputConfig contains inputs only.
      self._append_nodes_for_inputs_list(self._input_config.inputs, output_location)
    else:
      # InputConfig contains multiperiod_inputs_list only.
      # Create one Transcoder node and one Packager node for each period.
      for i, singleperiod in enumerate(self._input_config.multiperiod_inputs_list):
        sub_dir_name = 'period_' + str(i + 1)
        self._append_nodes_for_inputs_list(singleperiod.inputs,
                                           output_location,
                                           sub_dir_name, i + 1)

      if self._pipeline_config.streaming_mode == StreamingMode.VOD:
        packager_nodes = [node for node in self._nodes if isinstance(node, PackagerNode)]
        self._nodes.append(PeriodConcatNode(
          self._pipeline_config,
          packager_nodes,
          output_location))

    if bucket_url:
      cloud_temp_dir = os.path.join(self._temp_dir, 'cloud')
      os.mkdir(cloud_temp_dir)

      packager_nodes = [node for node in self._nodes if isinstance(node, PackagerNode)]
      self._nodes.append(CloudNode(output_location,
                                   bucket_url,
                                   cloud_temp_dir,
                                   packager_nodes,
                                   self.is_vod()))

    for node in self._nodes:
      node.start()

    return self

  def _append_nodes_for_inputs_list(self, inputs: List[Input],
                                    output_location: str,
                                    period_dir: Optional[str] = None,
                                    index: int = 0) -> None:
    """A common method that creates Transcoder and Packager nodes for a list of Inputs passed to it.

    Args:
      inputs (List[Input]): A list of Input streams.
      output_location (str): A path were the packager will write outputs in.
      period_dir (Optional[str]): A subdirectory name where a single period will be outputted to.
      If passed, this indicates that inputs argument is one period in a list of periods.
      index (int): The index of the current Transcoder/Packager nodes.
    """

    outputs: List[OutputStream] = []
    for input in inputs:
      # External command inputs need to be processed by an additional node
      # before being transcoded.  In this case, the input doesn't have a
      # filename that FFmpeg can read, so we generate an intermediate pipe for
      # that node to write to.  TranscoderNode will then instruct FFmpeg to
      # read from that pipe for this input.
      if input.input_type == InputType.EXTERNAL_COMMAND:
        command_output = Pipe.create_ipc_pipe(self._temp_dir)
        self._nodes.append(ExternalCommandNode(
            input.name, command_output.write_end()))
        # reset the name of the input to be the output pipe path - which the
        # transcoder node will read from - instead of a shell command.
        input.reset_name(command_output.read_end())

      if input.media_type == MediaType.AUDIO:
        for audio_codec in self._pipeline_config.audio_codecs:
          for output_channel_layout in self._pipeline_config.get_channel_layouts():
            # We won't upmix a lower channel count input to a higher one.
            # Skip channel counts greater than the input channel count.
            if input.get_channel_layout() < output_channel_layout:
              continue

            outputs.append(AudioOutputStream(input,
                                             self._temp_dir,
                                             audio_codec,
                                             output_channel_layout))

      elif input.media_type == MediaType.VIDEO:
        for video_codec in self._pipeline_config.video_codecs:
          for output_resolution in self._pipeline_config.get_resolutions():
            # Only going to output lower or equal resolution videos.
            # Upscaling is costly and does not do anything.
            if input.get_resolution() < output_resolution:
              continue

            outputs.append(VideoOutputStream(input,
                                             self._temp_dir,
                                             video_codec,
                                             output_resolution))

      elif input.media_type == MediaType.TEXT:
        if input.name.endswith('.vtt') or input.name.endswith('.ttml'):
          # If the input is a VTT or TTML file, pass it directly to the packager
          # without any intermediate processing or any named pipe.
          # TODO: Test TTML inputs
          skip_transcoding = True  # Bypass transcoder
        else:
          # Otherwise, the input is something like an mkv file with text tracks
          # in it.  These will be extracted by the transcoder and passed in a
          # pipe to the packager.
          skip_transcoding = False

        outputs.append(TextOutputStream(input,
                                        self._temp_dir,
                                        skip_transcoding))

    self._nodes.append(TranscoderNode(inputs,
                                      self._pipeline_config,
<<<<<<< HEAD
                                      outputs,
                                      index))
    
=======
                                      outputs))

>>>>>>> 0cf0678d
    # If the inputs list was a period in multiperiod_inputs_list, create a nested directory
    # and put that period in it.
    if period_dir:
      output_location = os.path.join(output_location, period_dir)
      os.mkdir(output_location)

    self._nodes.append(PackagerNode(self._pipeline_config,
                                    output_location,
                                    outputs,
                                    index))

  def check_status(self) -> ProcessStatus:
    """Checks the status of all the nodes.

    If one node is errored, this returns Errored; otherwise if one node is running,
    this returns Running; this only returns Finished if all nodes are finished.
    If there are no nodes, this returns Finished.
    """
    if not self._nodes:
      return ProcessStatus.Finished

    value = max(node.check_status().value for node in self._nodes)
    return ProcessStatus(value)

  def stop(self) -> None:
    """Stop all nodes."""
    status = self.check_status()
    for node in self._nodes:
      node.stop(status)
    self._nodes = []

  def is_vod(self) -> bool:
    """Returns True if the pipeline is running in VOD mode.

    :rtype: bool
    """

    return self._pipeline_config.streaming_mode == StreamingMode.VOD

  def is_low_latency_dash_mode(self) -> bool:
    """Returns True if the pipeline is running in LL-DASH mode.

    :rtype: bool
    """

    return self._pipeline_config.low_latency_dash_mode

class VersionError(Exception):
  """A version error for one of Shaka Streamer's external dependencies.

  Raised when a dependency (like FFmpeg) is missing or not new enough to work
  with Shaka Streamer.  See also :doc:`prerequisites`.
  """

  pass

def _check_version(name: str,
                   command: List[str],
                   minimum_version: Union[Tuple[int, int], Tuple[int, int, int]]) -> None:
  min_version_string = '.'.join(str(x) for x in minimum_version)

  def make_error_string(problem):
    return '{0} {1}! Please install version {2} or higher of {0}.'.format(
        name, problem, min_version_string)

  try:
    version_string = str(subprocess.check_output(command))
  except (subprocess.CalledProcessError, OSError) as e:
    if isinstance(e, subprocess.CalledProcessError):
      print(e.stdout, file=sys.stderr)
    raise VersionError(make_error_string('not found')) from None

  # Matches two or more numbers (one or more digits each) separated by dots.
  # For example: 4.1.3 or 7.2 or 216.999.8675309
  version_match = re.search(r'[0-9]+(?:\.[0-9]+)+', version_string)

  if version_match:
    version = tuple([int(piece) for piece in version_match.group(0).split('.')])
    if version < minimum_version:
      raise VersionError(make_error_string('out of date'))
  else:
    raise VersionError(name + ' version could not be parsed!')<|MERGE_RESOLUTION|>--- conflicted
+++ resolved
@@ -266,14 +266,9 @@
 
     self._nodes.append(TranscoderNode(inputs,
                                       self._pipeline_config,
-<<<<<<< HEAD
                                       outputs,
                                       index))
     
-=======
-                                      outputs))
-
->>>>>>> 0cf0678d
     # If the inputs list was a period in multiperiod_inputs_list, create a nested directory
     # and put that period in it.
     if period_dir:
