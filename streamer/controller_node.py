--- conflicted
+++ resolved
@@ -39,11 +39,8 @@
 from streamer.pipeline_configuration import PipelineConfig, StreamingMode
 from streamer.transcoder_node import TranscoderNode
 from streamer.periodconcat_node import PeriodConcatNode
-<<<<<<< HEAD
 from streamer.util import is_url
-=======
 from streamer.pipe import Pipe
->>>>>>> 97085184
 
 
 class ControllerNode(object):
@@ -70,40 +67,7 @@
   def __exit__(self, *unused_args) -> None:
     self.stop()
 
-<<<<<<< HEAD
-  def _create_pipe(self, suffix = '') -> str:
-    """Create a uniquely-named named pipe in the node's temp directory.
-
-    Args:
-      suffix (str): An optional suffix added to the pipe's name.  Used to
-                    indicate to the packager when it's getting a certain text
-                    format in a pipe.
-    Raises:
-      RuntimeError: If the platform doesn't have mkfifo.
-    Returns:
-      The path to the named pipe, as a string.
-    """
-
-    # TODO(#8): mkfifo only works on Unix.  We would need a special case for a
-    # Windows port some day.
-
-    if not hasattr(os, 'mkfifo'):
-      raise RuntimeError('Platform not supported due to lack of mkfifo')
-
-    # Since the tempfile module creates actual files, use uuid to generate a
-    # filename, then call mkfifo to create the named pipe.
-    unique_name = str(uuid.uuid4()) + suffix
-    path = os.path.join(self._temp_dir, unique_name)
-
-    readable_by_owner_only = 0o600  # Unix permission bits
-    os.mkfifo(path, mode=readable_by_owner_only)
-
-    return path
-
   def start(self, output_location: str,
-=======
-  def start(self, output_dir: str,
->>>>>>> 97085184
             input_config_dict: Dict[str, Any],
             pipeline_config_dict: Dict[str, Any],
             bitrate_config_dict: Dict[Any, Any] = {},
