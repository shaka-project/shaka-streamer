--- conflicted
+++ resolved
@@ -60,8 +60,6 @@
     if self.codec is not None:
       return self.codec.get_output_format() == 'webm'
     return False
-<<<<<<< HEAD
-=======
 
   def get_init_seg_file(self) -> Pipe:
     INIT_SEGMENT = {
@@ -90,7 +88,6 @@
     path_templ = SINGLE_SEGMENT[self.type].format(**self._features)
     return Pipe.create_file_pipe(path_templ, mode='w')
 
->>>>>>> ac439e88
 
 class AudioOutputStream(OutputStream):
 
