--- conflicted
+++ resolved
@@ -147,12 +147,9 @@
   muxedTextTests(dashManifestUrl, '(dash)');
 
   multiPeriodTests(dashManifestUrl, '(dash)');
-<<<<<<< HEAD
   multiPeriodTests(hlsManifestUrl, '(hls)');
-=======
 
   lowLatencyDashTests(dashManifestUrl, '(dash)');
->>>>>>> 0cf0678d
 });
 
 function errorTests() {
